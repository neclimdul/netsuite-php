--- conflicted
+++ resolved
@@ -43,42 +43,6 @@
      * @param array $options
      * @param SoapClient $client
      */
-<<<<<<< HEAD
-     public function __construct($config = null, $options = array(), $client = null)
-     {
-         if ($this->config) {
-             $this->config = $config;
-         } else {
-             $this->config = self::createFromEnv();
-         }
-         $options = $this->createOptions($this->config, $options);
-         $wsdl = $this->createWsdl($this->config);
-         $this->client = $client ?: new SoapClient($wsdl, $options);
-     }
-
-     public static function createFromEnv($options = array(), $client = null)
-     {
-         $config = array(
-             "endpoint"       => getenv('NETSUITE_ENDPOINT') ?: '2018_2',
-             "host"           => getenv('NETSUITE_HOST') ?: 'https://webservices.sandbox.netsuite.com',
-             'email'          => getenv('NETSUITE_EMAIL'),
-             'password'       => getenv('NETSUITE_PASSWORD'),
-             'role'           => getenv('NETSUITE_ROLE') ?: '3',
-             "account"        => getenv('NETSUITE_ACCOUNT'),
-             "consumerKey"    => getenv('NETSUITE_CONSUMER_KEY'),
-             "consumerSecret" => getenv('NETSUITE_CONSUMER_SECRET'),
-             "token"          => getenv('NETSUITE_TOKEN_KEY'),
-             "tokenSecret"    => getenv('NETSUITE_TOKEN_SECRET'),
-             'app_id'         => getenv('NETSUITE_APP_ID') ?: '4AD027CA-88B3-46EC-9D3E-41C6E6A325E2',
-             'logging'        => getenv('NETSUITE_LOGGING'),
-             'log_path'       => getenv('NETSUITE_LOG_PATH'),
-             // optional -------------------------------------
-             "signatureAlgorithm" => getenv('NETSUITE_HASH_TYPE') ?: 'sha256', // Defaults to 'sha256'
-         );
-
-         return $config;
-     }
-=======
     public function __construct($config, $options = array(), $client = null)
     {
         $this->config = $config;
@@ -123,9 +87,8 @@
             'log_path' => getenv('NETSUITE_LOG_PATH'),
         );
 
-        return new static($config, $options, $client);
-    }
->>>>>>> 6d449601
+         return $config;
+     }
 
     /**
      * Make the SOAP call!
