<?php

// An example of loading your config from environment variables with optional defaults.
<<<<<<< HEAD
return array(
    'endpoint'       => getenv('NETSUITE_ENDPOINT')       ?: '2017_1',
    'host'           => getenv('NETSUITE_HOST')           ?: 'https://webservices.netsuite.com',
    'email'          => getenv('NETSUITE_EMAIL')          ?: 'jDoe@netsuite.com',
    'password'       => getenv('NETSUITE_PASSWORD')       ?: 'mySecretPwd',
    'role'           => getenv('NETSUITE_ROLE')           ?: '3',
    'account'        => getenv('NETSUITE_ACCOUNT')        ?: 'MYACCT1',
    'appid'          => getenv('NETSUITE_APP_ID')         ?: '4AD027CA-88B3-46EC-9D3E-41C6E6A325E2',
    'logging'        => getenv('NETSUITE_LOGGING')        ?: false,
    'log_path'       => getenv('NETSUITE_LOG_PATH')       ?: '',
    'log_format'     => getenv('NETSUITE_LOG_FORMAT')     ?: 'netsuite-php-%date-%operation',
    'log_dateformat' => getenv('NETSUITE_LOG_DATEFORMAT') ?: 'Ymd.His.u',
);
=======
return [
    'endpoint' => getenv('NETSUITE_ENDPOINT') ?: '2017_1',
    'host'     => getenv('NETSUITE_HOST')     ?: 'https://webservices.netsuite.com',
    'email'    => getenv('NETSUITE_EMAIL')    ?: 'jDoe@netsuite.com',
    'password' => getenv('NETSUITE_PASSWORD') ?: 'mySecretPwd',
    'role'     => getenv('NETSUITE_ROLE')     ?: '3',
    'account'  => getenv('NETSUITE_ACCOUNT')  ?: 'MYACCT1',
    'appid'    => getenv('NETSUITE_APP_ID')   ?: '4AD027CA-88B3-46EC-9D3E-41C6E6A325E2',
    'logging'  => getenv('NETSUITE_LOGGING')  ?: false,
    'log_path' => getenv('NETSUITE_LOG_PATH') ?: '',
];
>>>>>>> 07edc11b
<|MERGE_RESOLUTION|>--- conflicted
+++ resolved
@@ -1,8 +1,7 @@
 <?php
 
 // An example of loading your config from environment variables with optional defaults.
-<<<<<<< HEAD
-return array(
+return [
     'endpoint'       => getenv('NETSUITE_ENDPOINT')       ?: '2017_1',
     'host'           => getenv('NETSUITE_HOST')           ?: 'https://webservices.netsuite.com',
     'email'          => getenv('NETSUITE_EMAIL')          ?: 'jDoe@netsuite.com',
@@ -14,17 +13,4 @@
     'log_path'       => getenv('NETSUITE_LOG_PATH')       ?: '',
     'log_format'     => getenv('NETSUITE_LOG_FORMAT')     ?: 'netsuite-php-%date-%operation',
     'log_dateformat' => getenv('NETSUITE_LOG_DATEFORMAT') ?: 'Ymd.His.u',
-);
-=======
-return [
-    'endpoint' => getenv('NETSUITE_ENDPOINT') ?: '2017_1',
-    'host'     => getenv('NETSUITE_HOST')     ?: 'https://webservices.netsuite.com',
-    'email'    => getenv('NETSUITE_EMAIL')    ?: 'jDoe@netsuite.com',
-    'password' => getenv('NETSUITE_PASSWORD') ?: 'mySecretPwd',
-    'role'     => getenv('NETSUITE_ROLE')     ?: '3',
-    'account'  => getenv('NETSUITE_ACCOUNT')  ?: 'MYACCT1',
-    'appid'    => getenv('NETSUITE_APP_ID')   ?: '4AD027CA-88B3-46EC-9D3E-41C6E6A325E2',
-    'logging'  => getenv('NETSUITE_LOGGING')  ?: false,
-    'log_path' => getenv('NETSUITE_LOG_PATH') ?: '',
-];
->>>>>>> 07edc11b
+];