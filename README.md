# NetSuite PHP API Client

[![Latest Stable Version](https://poser.pugx.org/fungku/netsuite-php/v/stable.svg)](https://packagist.org/packages/fungku/netsuite-php) [![Total Downloads](https://poser.pugx.org/fungku/netsuite-php/downloads.svg)](https://packagist.org/packages/fungku/netsuite-php) [![Latest Unstable Version](https://poser.pugx.org/fungku/netsuite-php/v/unstable.svg)](https://packagist.org/packages/fungku/netsuite-php) [![License](https://poser.pugx.org/fungku/netsuite-php/license.svg)](https://packagist.org/packages/fungku/netsuite-php)

A PHP API client package for NetSuite, pried from the [NetSuite PHP Toolkit](http://www.netsuite.com/portal/developers/resources/suitetalk-sample-applications.shtml).

You can now pass the configuration to the constructor or set environment variables to instantiate the service class.

Also, the classes have been extracted for PSR autoloading, and for better IDE integration. As well as just making
it easier to scan and see what is available.

Just added Namespaces :new:

## Adding it to your project:

```
composer require "fungku/netsuite-php:~1.0"
```

## Examples:

#### Instantiating the NetSuiteService class:

The rest of the examples assume that you have done this.

```php
$config = array(
   "endpoint"  => "2014_2",
    "host"     => "https://webservices.netsuite.com",
    "email"    => "jDoe@netsuite.com",
    "password" => "mySecretPwd",
    "role"     => "3",
    "account"  => "MYACCT1",
);

$service = new Fungku\NetSuite\NetSuiteService($config);
```

If you would rather use environment variables, [you can do that](#using-environment-variables-instead-of-a-config-array) instead of the config array.

#### Retreiving a customer record:

```php
use Fungku\NetSuite\Classes\GetRequest;
use Fungku\NetSuite\Classes\RecordRef;

$request = new GetRequest();
$request->baseRef = new RecordRef();
$request->baseRef->internalId = "123";
$request->baseRef->type = "customer";

$getResponse = $service->get($request);

if ( ! $getResponse->readResponse->status->isSuccess) {
    echo "GET ERROR";
} else {
    $customer = $getResponse->readResponse->record;
}
```

### Searching for customers who emails start with "j":

```php
use Fungku\NetSuite\Classes\SearchStringField;
use Fungku\NetSuite\Classes\CustomerSearchBasic;
use Fungku\NetSuite\Classes\SearchRequest;

$service->setSearchPreferences(false, 20);

$emailSearchField = new SearchStringField();
$emailSearchField->operator = "startsWith";
$emailSearchField->searchValue = "j";

$search = new CustomerSearchBasic();
$search->email = $emailSearchField;

$request = new SearchRequest();
$request->searchRecord = $search;

$searchResponse = $service->search($request);

if (!$searchResponse->searchResult->status->isSuccess) {
    echo "SEARCH ERROR";
} else {
    $result = $searchResponse->searchResult;
    $count = $result->totalRecords;
    $records = $result->recordList;
    
    echo $count . " records were found.";
}
```

### Adding a new customer:

```php
use Fungku\NetSuite\Classes\Customer;
use Fungku\NetSuite\Classes\RecordRef;
use Fungku\NetSuite\Classes\AddRequest;

$customer = new Customer();
$customer->lastName = "Doe";
$customer->firstName = "John";
$customer->companyName = "ABC company";
$customer->phone = "123456789";
$customer->email = "joe.doe@abc.com";

$customer->customForm = new RecordRef();
$customer->customForm->internalId = -8;

$request = new AddRequest();
$request->record = $customer;

$addResponse = $service->add($request);

if (!$addResponse->writeResponse->status->isSuccess) {
    echo "ADD ERROR";
} else {
    echo "ADD SUCCESS, id " . $addResponse->writeResponse->baseRef->internalId;
}
```

#### Using environment variables instead of a config array:

You can optionally avoid passing configuration array to the constructor by setting the following environment variables:
```
NETSUITE_ENDPOINT=2014_2
NETSUITE_HOST=https://webservices.netsuite.com
NETSUITE_EMAIL=jDoe@netsuite.com
NETSUITE_PASSWORD=mySecretPwd
NETSUITE_ROLE=3
NETSUITE_ACCOUNT=MYACCT1
```

## Status

 - [x] Extract the ~1500 classes from their single file...
 - [x] Composer package with autoloading
<<<<<<< HEAD
 - [x] Pass config through constructor
 - [x] Optional environment variable config
 - [ ] Namespacing
=======
 - [x] Refactor to pass config through constructor
 - [x] Refactor for optional environment variable config
 - [x] Namespacing
>>>>>>> 280df028

## License

[Original work](http://www.netsuite.com/portal/developers/resources/suitetalk-sample-applications.shtml) is Copyright &copy; 2010-2012 NetSuite Inc. and provided "as is." Refer to the [NetSuite Toolkit License Agreement](https://github.com/fungku/netsuite-php/blob/master/original/NetSuite%20Toolkit%20License%20Agreement.docx?raw=true) file.

Modified and new work is Copyright &copy; 2015 Ryan Winchester (fungku), licensed under the **Apache 2.0** open source software license. Refer to the [LICENSE](https://github.com/fungku/netsuite-php/blob/master/LICENSE.txt) file.<|MERGE_RESOLUTION|>--- conflicted
+++ resolved
@@ -135,15 +135,9 @@
 
  - [x] Extract the ~1500 classes from their single file...
  - [x] Composer package with autoloading
-<<<<<<< HEAD
  - [x] Pass config through constructor
  - [x] Optional environment variable config
- - [ ] Namespacing
-=======
- - [x] Refactor to pass config through constructor
- - [x] Refactor for optional environment variable config
  - [x] Namespacing
->>>>>>> 280df028
 
 ## License
 
